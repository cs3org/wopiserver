#!/usr/bin/env python3
'''
wopiserver.py

The Web-application Open Platform Interface (WOPI) gateway for the ScienceMesh IOP

Main author: Giuseppe.LoPresti@cern.ch, CERN/IT-ST
Contributions: see README.md
'''

import sys
import os
import time
import socket
import configparser
from platform import python_version
import logging
import logging.handlers
from urllib.parse import unquote as url_unquote
import http.client
import json
try:
    import flask                   # Flask app server
    from werkzeug.exceptions import NotFound as Flask_NotFound
    from werkzeug.exceptions import MethodNotAllowed as Flask_MethodNotAllowed
    import jwt                     # JSON Web Tokens support
    from prometheus_flask_exporter import PrometheusMetrics    # Prometheus support

except ImportError:
    print("Missing modules, please install dependencies with `pip3 install -f requirements.txt`")
    raise

import core.wopi
import core.discovery
import core.ioplocks
import core.wopiutils as utils
import bridge


# the following constant is replaced on the fly when generating the docker image
WOPISERVERVERSION = 'git'

# convenience constant for returning 401
UNAUTHORIZED = 'Client not authorized', http.client.UNAUTHORIZED

# alias of the storage layer module, see function below
storage = None


def storage_layer_import(storagetype):
    '''A convenience function to import the storage layer module specified in the config and make it globally available'''
    global storage        # pylint: disable=global-statement
    if storagetype in ['local', 'xroot', 'cs3']:
        storagetype += 'iface'
    else:
        raise ImportError('Unsupported/Unknown storage type %s' % storagetype)
    try:
        storage = __import__('core.' + storagetype, globals(), locals(), [storagetype])
    except ImportError:
        print("Missing module when attempting to import %s.py. Please make sure dependencies are met." % storagetype)
        raise


class Wopi:
    '''A singleton container for all state information of the WOPI server'''
    app = flask.Flask("wopiserver")
    metrics = PrometheusMetrics(app, group_by='endpoint')
    port = 0
    lastConfigReadTime = time.time()
    loglevels = {"Critical": logging.CRITICAL,  # 50
                 "Error":    logging.ERROR,     # 40
                 "Warning":  logging.WARNING,   # 30
                 "Info":     logging.INFO,      # 20
                 "Debug":    logging.DEBUG      # 10
                 }
    log = utils.JsonLogger(app.logger)
    openfiles = {}

    @classmethod
    def init(cls):
        '''Initialises the application, bails out in case of failures. Note this is not a __init__ method'''
        try:
            # detect hostname, or take it from the environment if set e.g. by docker
            hostname = os.environ.get('HOST_HOSTNAME')
            if not hostname:
                hostname = socket.gethostname()
            # configure the logging
            loghandler = logging.FileHandler('/var/log/wopi/wopiserver.log')
            loghandler.setFormatter(logging.Formatter(
                fmt='{"time": "%(asctime)s.%(msecs)03d", "host": "'
                + hostname + '", "level": "%(levelname)s", "process": "%(name)s", %(message)s}',
                datefmt='%Y-%m-%dT%H:%M:%S'))
            cls.app.logger.handlers = [loghandler]
            # read the configuration
            cls.config = configparser.ConfigParser()
            with open('/etc/wopi/wopiserver.defaults.conf') as fdef:
                cls.config.read_file(fdef)
            cls.config.read('/etc/wopi/wopiserver.conf')
            # load the requested storage layer
            storage_layer_import(cls.config.get('general', 'storagetype'))
            # prepare the Flask web app
            cls.port = int(cls.config.get('general', 'port'))
            cls.log.setLevel(cls.loglevels[cls.config.get('general', 'loglevel')])
            try:
                cls.nonofficetypes = cls.config.get('general', 'nonofficetypes').split()
            except (TypeError, configparser.NoOptionError):
                cls.nonofficetypes = []
            with open(cls.config.get('security', 'wopisecretfile')) as s:
                cls.wopisecret = s.read().strip('\n')
            with open(cls.config.get('security', 'iopsecretfile')) as s:
                cls.iopsecret = s.read().strip('\n')
            cls.tokenvalidity = cls.config.getint('general', 'tokenvalidity')
            core.wopi.enablerename = cls.config.get('general', 'enablerename', fallback='False').upper() in ('TRUE', 'YES')
            storage.init(cls.config, cls.log)                          # initialize the storage layer
            cls.useHttps = cls.config.get('security', 'usehttps').lower() == 'yes'
            # validate the certificates exist if running in https mode
            if cls.useHttps:
                try:
                    with open(cls.config.get('security', 'wopicert')) as _:
                        pass
                    with open(cls.config.get('security', 'wopikey')) as _:
                        pass
                except OSError:
                    cls.log.error('msg="Failed to open the provided certificate or key to start in https mode"')
                    raise
            cls.wopiurl = cls.config.get('general', 'wopiurl')
            cls.conflictpath = cls.config.get('general', 'conflictpath', fallback='/')
            cls.recoverypath = cls.config.get('io', 'recoverypath', fallback='/var/spool/wopirecovery')
            try:
                os.makedirs(cls.recoverypath)
            except FileExistsError:
                pass
            _ = cls.config.get('general', 'downloadurl')   # make sure this is defined
            _ = cls.config.getint('general', 'wopilockexpiration')   # make sure this is defined as an int
            # WOPI proxy configuration (optional)
            cls.wopiproxy = cls.config.get('general', 'wopiproxy', fallback='')
            cls.wopiproxykey = None
            proxykeyfile = cls.config.get('general', 'wopiproxysecretfile', fallback='')
            if proxykeyfile:
                with open(proxykeyfile) as s:
                    cls.wopiproxykey = s.read().strip('\n')
            cls.proxiedappname = cls.config.get('general', 'proxiedappname', fallback='')
            if cls.proxiedappname and (not cls.wopiproxy or not cls.wopiproxykey):
                raise OSError('Proxed app configured but missing wopiproxy or shared key')
            # initialize the bridge
            bridge.WB.init(cls.config, cls.log, cls.wopisecret)
            # initialize the submodules
            # TODO improve handling of globals across the whole code base
            utils.srv = core.ioplocks.srv = core.wopi.srv = cls
            utils.log = core.ioplocks.log = core.wopi.log = core.discovery.log = cls.log
            utils.st = core.ioplocks.st = core.wopi.st = storage
            core.discovery.config = cls.config
            utils.endpoints = core.discovery.endpoints
        except (configparser.NoOptionError, OSError) as e:
            # any error we get here with the configuration is fatal
            cls.log.fatal('msg="Failed to initialize the service, aborting" error="%s"' % e)
            print("Failed to initialize the service: %s\n" % e, file=sys.stderr)
            sys.exit(22)

    @classmethod
    def refreshconfig(cls):
        '''Re-read the configuration file every 300 secs to catch any runtime parameter change'''
        if time.time() > cls.lastConfigReadTime + 300:
            cls.lastConfigReadTime = time.time()
            cls.config.read('/etc/wopi/wopiserver.conf')
            # refresh some general parameters
            cls.tokenvalidity = cls.config.getint('general', 'tokenvalidity')
            cls.log.setLevel(cls.loglevels[cls.config.get('general', 'loglevel')])

    @classmethod
    def run(cls):
        '''Runs the Flask app in either standalone (https) or embedded (http) mode'''
        cls.app.debug = cls.config.get('general', 'loglevel') == 'Debug'
        cls.app.threaded = True

        if cls.useHttps:
            cls.app.ssl_context = (cls.config.get('security', 'wopicert'), cls.config.get('security', 'wopikey'))
            cls.log.info('msg="WOPI Server starting in standalone secure mode" port="%d" wopiurl="%s" version="%s"' %
                         (cls.port, cls.wopiurl, WOPISERVERVERSION))
        else:
            cls.app.ssl_context = None
            cls.log.info('msg="WOPI Server starting in unsecure/embedded mode" port="%d" wopiurl="%s" version="%s"' %
                         (cls.port, cls.wopiurl, WOPISERVERVERSION))

        if cls.config.get('general', 'internalserver', fallback='flask') == 'waitress':
            try:
                from waitress import serve
            except ImportError:
                cls.log.fatal('msg="Failed to initialize the service, aborting" error="missing module waitress"')
                print("Missing module waitress, aborting")
                raise

            serve(cls.app, host='0.0.0.0', port=cls.port)
        else:
            cls.app.run(host='0.0.0.0', port=cls.port, ssl_context=cls.app.ssl_context)


@Wopi.app.errorhandler(Exception)
def handleException(ex):
    '''Generic method to log any uncaught exception'''
    if isinstance(ex, (Flask_NotFound, Flask_MethodNotAllowed)):
        return ex
    return utils.logGeneralExceptionAndReturn(ex, flask.request)


@Wopi.app.route("/", methods=['GET'])
def redir():
    '''A simple redirect to the page below'''
    return flask.redirect("/wopi")


@Wopi.app.route("/wopi", methods=['GET'])
def index():
    '''Return a default index page with some user-friendly information about this service'''
    Wopi.log.debug('msg="Accessed index page" client="%s"' % flask.request.remote_addr)
    resp = flask.Response("""
      <html><head><title>ScienceMesh WOPI Server</title></head>
      <body>
      <div align="center" style="color:#000080; padding-top:50px; font-family:Verdana; size:11">
      This is the ScienceMesh IOP <a href=https://github.com/cs3org/wopiserver#readme>WOPI</a> server to support online office-like editors.<br>
      The service includes support for non-WOPI-native apps through a bridge extension.<br>
      To use this service, please log in to your EFSS Storage and click on a supported document.</div>
      <div style="position: absolute; bottom: 10px; left: 10px; width: 99%%;"><hr>
      <i>ScienceMesh WOPI Server %s at %s. Powered by Flask %s for Python %s</i>.
      </body>
      </html>
      """ % (WOPISERVERVERSION, socket.getfqdn(), flask.__version__, python_version()))
    resp.headers['X-Frame-Options'] = 'sameorigin'
    resp.headers['X-XSS-Protection'] = '1; mode=block'
    return resp


#
# IOP endpoints
#
@Wopi.app.route("/wopi/iop/openinapp", methods=['GET'])
@Wopi.metrics.do_not_track()
@Wopi.metrics.counter('open_by_app', 'Number of /open calls by appname',
                      labels={'open_type': lambda: flask.request.args.get('appname')})
def iopOpenInApp():
    '''Generates a WOPISrc target and an access token to be passed to a WOPI-compatible Office-like app
    for accessing a given file for a given user.
    Headers:
    - Authorization: a bearer shared secret to protect this call as it provides direct access to any user's file
    - TokenHeader: an x-access-token to serve as user identity towards Reva
    - ApiKey (optional): a shared secret to be used with the end-user application if required
    Request arguments:
    - enum viewmode: how the user should access the file, according to utils.ViewMode/the CS3 app provider API
    - string fileid: the Reva fileid of the file to be opened
    - string endpoint (optional): the storage endpoint to be used to look up the file or the storage id, in case of
      multi-instance underlying storage; defaults to 'default'
    - string username (optional): user's full display name, typically shown by the app; defaults to
      'Guest ' + 3 random letters to represent anonymous users
    - string userid (optional): an unique identifier for the user, used internally by the app; defaults to
      a random string of 10 characters to represent anonymous users
    - string folderurl (optional): the URL to come back to the containing folder for this file, typically shown by the app
    - string appname: the identifier of the end-user application to be served
    - string appurl: the URL of the end-user application
    - string appviewurl (optional): the URL of the end-user application in view mode when different (defaults to appurl)
    - string appinturl (optional): the internal URL of the end-user application (applicable with containerized deployments)
    Returns: a JSON response as follows:
    {
      "app-url" : "<URL of the target application with query parameters>",
      "form-parameters" : { "access_token" : "<WOPI access token>" }
    }
    or a message and a 4xx/5xx HTTP code in case of errors
    '''
    Wopi.refreshconfig()
    req = flask.request

    # validate tokens
    if req.headers.get('Authorization') != 'Bearer ' + Wopi.iopsecret:
        Wopi.log.warning('msg="iopOpenInApp: unauthorized access attempt, missing authorization token" '
                         'client="%s" clientAuth="%s"' % (req.remote_addr, req.headers.get('Authorization')))
        return UNAUTHORIZED
    try:
        usertoken = req.headers['TokenHeader']
    except KeyError:
        Wopi.log.warning('msg="iopOpenInApp: missing TokenHeader in request" client="%s"' % req.remote_addr)
        return UNAUTHORIZED

    # validate all parameters
    fileid = req.args.get('fileid', '')
    if not fileid:
        Wopi.log.warning('msg="iopOpenInApp: fileid must be provided" client="%s"' % req.remote_addr)
        return 'Missing fileid argument', http.client.BAD_REQUEST
    try:
        viewmode = utils.ViewMode(req.args['viewmode'])
    except (KeyError, ValueError) as e:
        Wopi.log.warning('msg="iopOpenInApp: invalid viewmode parameter" client="%s" viewmode="%s" error="%s"' %
                         (req.remote_addr, req.args.get('viewmode'), e))
        return 'Missing or invalid viewmode argument', http.client.BAD_REQUEST
    username = req.args.get('username', '')
    # this needs to be a unique identifier: if missing (case of anonymous users), just generate a random string
    wopiuser = req.args.get('userid', utils.randomString(10))
    folderurl = url_unquote(req.args.get('folderurl', '%2F'))   # defaults to `/`
    endpoint = req.args.get('endpoint', 'default')
    appname = url_unquote(req.args.get('appname', ''))
    appurl = url_unquote(req.args.get('appurl', '')).strip('/')
    appviewurl = url_unquote(req.args.get('appviewurl', appurl)).strip('/')
    if not appname or not appurl:
        Wopi.log.warning('msg="iopOpenInApp: app-related arguments must be provided" client="%s"' % req.remote_addr)
        return 'Missing appname or appurl arguments', http.client.BAD_REQUEST

    if bridge.issupported(appname):
        # This is a bridge-supported application, get the extra info to enable it
        apikey = req.headers.get('ApiKey')
        appinturl = url_unquote(req.args.get('appinturl', appurl))     # defaults to the external appurl
        try:
            bridge.WB.loadplugin(appname, appurl, appinturl, apikey)
        except ValueError:
            return 'Failed to load WOPI bridge plugin for %s' % appname, http.client.INTERNAL_SERVER_ERROR
        # for the WOPI context, bridge-supported app URLs look like this, though they are not used
        appurl = appviewurl = Wopi.wopiurl + '/wopi/bridge/open'

    try:
        userid = storage.getuseridfromcreds(usertoken, wopiuser)
        if userid != usertoken:
            # this happens in hybrid deployments with xrootd as storage interface:
            # in this case we override the wopiuser with the resolved uid:gid
            wopiuser = userid
        inode, acctok = utils.generateAccessToken(userid, fileid, viewmode, (username, wopiuser), folderurl, endpoint,
                                                  (appname, appurl, appviewurl))
    except IOError as e:
        Wopi.log.info('msg="iopOpenInApp: remote error on generating token" client="%s" user="%s" '
                      'friendlyname="%s" mode="%s" endpoint="%s" reason="%s"' %
                      (req.remote_addr, usertoken[-20:], username, viewmode, endpoint, e))
        return 'Remote error, file not found or file is a directory', http.client.NOT_FOUND

    res = {}
    if bridge.issupported(appname):
        try:
            res['app-url'], res['form-parameters'] = bridge.appopen(utils.generateWopiSrc(inode), acctok)
        except bridge.FailedOpen as foe:
            return foe.msg, foe.statuscode
    else:
        res['app-url'] = appurl if viewmode == utils.ViewMode.READ_WRITE else appviewurl
        res['app-url'] += '%sWOPISrc=%s' % ('&' if '?' in res['app-url'] else '?',
                                            utils.generateWopiSrc(inode, appname == Wopi.proxiedappname))
        res['form-parameters'] = {'access_token': acctok}
    return flask.Response(json.dumps(res), mimetype='application/json')


@Wopi.app.route("/wopi/iop/download", methods=['GET'])
def iopDownload():
    '''Returns the file's content for a given valid access token. Used as a download URL,
       so that the path and possibly the x-access-token are never explicitly visible.'''
    try:
        acctok = jwt.decode(flask.request.args['access_token'], Wopi.wopisecret, algorithms=['HS256'])
        if acctok['exp'] < time.time():
            raise jwt.exceptions.ExpiredSignatureError
        # TODO support exclusive locks by getting the lock first and then passing it to readfile()
        resp = flask.Response(storage.readfile(acctok['endpoint'], acctok['filename'], acctok['userid'], None),
                              mimetype='application/octet-stream')
        resp.headers['Content-Disposition'] = 'attachment; filename="%s"' % os.path.basename(acctok['filename'])
        resp.headers['X-Frame-Options'] = 'sameorigin'
        resp.headers['X-XSS-Protection'] = '1; mode=block'
        resp.status_code = http.client.OK
        Wopi.log.info('msg="cboxDownload: direct download succeeded" filename="%s" user="%s" token="%s"' %
                      (acctok['filename'], acctok['userid'][-20:], flask.request.args['access_token'][-20:]))
        return resp
    except IOError as e:
        Wopi.log.info('msg="Error downloading requested file" filename="%s" token="%s" error="%s"' %
                      (acctok['filename'], flask.request.args['access_token'][-20:], e))
<<<<<<< HEAD
        return 'File not found', http.client.NOT_FOUND
    except (jwt.exceptions.DecodeError, jwt.exceptions.ExpiredSignatureError):
=======
        return 'Error downloading file', http.client.INTERNAL_SERVER_ERROR
    except (jwt.exceptions.DecodeError, jwt.exceptions.ExpiredSignatureError) as e:
>>>>>>> 743902ea
        Wopi.log.warning('msg="Signature verification failed" client="%s" requestedUrl="%s" token="%s"' %
                         (flask.request.remote_addr, flask.request.base_url, flask.request.args['access_token']))
        return 'Invalid access token', http.client.UNAUTHORIZED
    except KeyError as e:
        Wopi.log.warning('msg="Invalid access token or request argument" error="%s" request="%s"' % (e, flask.request.__dict__))
        return 'Invalid request', http.client.UNAUTHORIZED


@Wopi.app.route("/wopi/iop/list", methods=['GET'])
def iopGetOpenFiles():
    '''Returns a list of all currently open files, for operators only.
    This call is protected by the same shared secret as the /wopi/iop/openinapp call.'''
    req = flask.request
    if req.headers.get('Authorization') != 'Bearer ' + Wopi.iopsecret:
        Wopi.log.warning('msg="iopGetOpenFiles: unauthorized access attempt, missing authorization token" '
                         'client="%s"' % req.remote_addr)
        return UNAUTHORIZED
    # first convert the sets into lists, otherwise sets cannot be serialized in JSON format
    jlist = {}
    for f in list(Wopi.openfiles.keys()):
        jlist[f] = (Wopi.openfiles[f][0], tuple(Wopi.openfiles[f][1]))
    # dump the current list of opened files in JSON format
    Wopi.log.info('msg="iopGetOpenFiles: returning list of open files" client="%s"' % req.remote_addr)
    return flask.Response(json.dumps(jlist), mimetype='application/json')


@Wopi.app.route("/wopi/iop/test", methods=['GET'])
def iopWopiTest():
    '''Returns a WOPI_URL and a WOPI_TOKEN values suitable as input for the WOPI validator test suite.
    This call is protected by the same shared secret as the /wopi/iop/openinapp call.
    Request arguments:
    - string filepath: the full path to the file used for the test. The file must exist
    - string endpoint (optional): the storage endpoint, defaults to 'default'
    - string usertoken: the credentials to access the given file (uid:gid for xrootd, bearer token for Reva)
    '''
    req = flask.request
    if req.headers.get('Authorization') != 'Bearer ' + Wopi.iopsecret:
        Wopi.log.warning('msg="iopWopiTest: unauthorized access attempt, missing authorization token" '
                         'client="%s"' % req.remote_addr)
        return UNAUTHORIZED
    # the Microsoft WOPI validator test suite requires to issue an access token for a predefined test file
    filepath = req.args.get('filepath', '')
    endpoint = req.args.get('endpoint', 'default')
    usertoken = req.args.get('usertoken', '')
    if not filepath or not usertoken:
        return 'Missing arguments', http.client.BAD_REQUEST
    if Wopi.useHttps:
        return 'WOPI validator not supported in https mode', http.client.BAD_REQUEST
    inode, acctok = utils.generateAccessToken(usertoken, filepath, utils.ViewMode.READ_WRITE, ('test', usertoken),
                                              'http://folderurlfortestonly/', endpoint,
                                              ('WOPI validator', 'http://fortestonly/', 'http://fortestonly/'))
    Wopi.log.info('msg="iopWopiTest: preparing test via WOPI validator" client="%s"' % req.remote_addr)
    return '-e WOPI_URL=http://localhost:%d/wopi/files/%s -e WOPI_TOKEN=%s' % (Wopi.port, inode, acctok)


#
# WOPI protocol implementation
#
@Wopi.app.route("/wopi/files/<fileid>", methods=['GET'])
def wopiCheckFileInfo(fileid):
    '''The CheckFileInfo WOPI call'''
    return core.wopi.checkFileInfo(fileid)


@Wopi.app.route("/wopi/files/<fileid>/contents", methods=['GET'])
def wopiGetFile(fileid):
    '''The GetFile WOPI call'''
    return core.wopi.getFile(fileid)


@Wopi.app.route("/wopi/files/<fileid>", methods=['POST'])
def wopiFilesPost(fileid):
    '''A dispatcher metod for all POST operations on files'''
    Wopi.refreshconfig()
    try:
        acctok = jwt.decode(flask.request.args['access_token'], Wopi.wopisecret, algorithms=['HS256'])
        if acctok['exp'] < time.time():
            raise jwt.exceptions.ExpiredSignatureError
        headers = flask.request.headers
        op = headers['X-WOPI-Override']       # must be one of the following strings, throws KeyError if missing
    except (jwt.exceptions.DecodeError, jwt.exceptions.ExpiredSignatureError) as e:
        Wopi.log.warning('msg="Signature verification failed" client="%s" requestedUrl="%s" error="%s" token="%s"' %
                         (flask.request.remote_addr, flask.request.base_url, e, flask.request.args['access_token']))
        return 'Invalid access token', http.client.UNAUTHORIZED
    except KeyError as e:
        Wopi.log.warning('msg="Missing argument" client="%s" requestedUrl="%s" error="%s" token="%s"' %
                         (flask.request.remote_addr, flask.request.base_url, e, flask.request.args.get('access_token')[-20:]))
        return 'Missing argument', http.client.BAD_REQUEST
    if op != 'GET_LOCK' and utils.ViewMode(acctok['viewmode']) != utils.ViewMode.READ_WRITE:
        # protect this call if the WOPI client does not have privileges
        return 'Attempting to perform a write operation using a read-only token', http.client.UNAUTHORIZED
    if op in ('LOCK', 'REFRESH_LOCK'):
        return core.wopi.setLock(fileid, headers, acctok)
    if op == 'GET_LOCK':
        return core.wopi.getLock(fileid, headers, acctok)
    if op == 'UNLOCK':
        return core.wopi.unlock(fileid, headers, acctok)
    if op == 'PUT_RELATIVE':
        return core.wopi.putRelative(fileid, headers, acctok)
    if op == 'DELETE':
        return core.wopi.deleteFile(fileid, headers, acctok)
    if op == 'RENAME_FILE':
        return core.wopi.renameFile(fileid, headers, acctok)
    # elif op == 'PUT_USER_INFO':   https://wopirest.readthedocs.io/en/latest/files/PutUserInfo.html
    # Any other op is unsupported
    Wopi.log.warning('msg="Unknown/unsupported operation" operation="%s"' % op)
    return 'Not supported operation found in header', http.client.NOT_IMPLEMENTED


@Wopi.app.route("/wopi/files/<fileid>/contents", methods=['POST'])
def wopiPutFile(fileid):
    '''The PutFile WOPI call'''
    return core.wopi.putFile(fileid)


#
# interoperable lock endpoints
#
@Wopi.app.route("/wopi/cbox/lock", methods=['GET', 'POST'])
@Wopi.metrics.counter('lock_by_ext', 'Number of /lock calls by file extension',
                      labels={'open_type': lambda:
                              (flask.request.args['filename'].split('.')[-1]
                               if 'filename' in flask.request.args and '.' in flask.request.args['filename']
                               else 'noext') if flask.request.method == 'POST' else 'query'
                              })
def cboxLock():
    '''Lock a given filename so that a later WOPI lock call would detect a conflict.
    Used for OnlyOffice as they do not use WOPI: this way better interoperability is ensured.
    It creates a LibreOffice-compatible lock, which is checked by the WOPI lock call
    as well as by LibreOffice.
    Method: POST to create a lock, GET to query for it
    Request arguments:
    - string filename: the full path of the filename to be opened
    - string userid (optional): the user identity to create the file, defaults to 'root:root'
    - string endpoint (optional): the storage endpoint to be used to look up the file or the storage id, in case of
      multi-instance underlying storage; defaults to 'default'
    '''
    req = flask.request
    # first check if the shared secret matches ours
    if req.headers.get('Authorization') != 'Bearer ' + Wopi.iopsecret:
        Wopi.log.warning('msg="cboxLock: unauthorized access attempt, missing authorization token" '
                         'client="%s"' % req.remote_addr)
        return UNAUTHORIZED
    filename = req.args['filename']
    userid = req.args['userid'] if 'userid' in req.args else '0:0'
    endpoint = req.args['endpoint'] if 'endpoint' in req.args else 'default'
    return core.ioplocks.ioplock(filename, userid, endpoint, req.method == 'GET')


@Wopi.app.route("/wopi/cbox/unlock", methods=['POST'])
def cboxUnlock():
    '''Unlock a given filename. Used for OnlyOffice as they do not use WOPI (see cboxLock).
    Request arguments:
    - string filename: the full path of the filename to be opened
    - string userid (optional): the user identity to create the file, defaults to 'root:root'
    - string endpoint (optional): the storage endpoint to be used to look up the file or the storage id, in case of
      multi-instance underlying storage; defaults to 'default'
    The call returns:
    - HTTP UNAUTHORIZED (401) if the 'Authorization: Bearer' secret is not provided in the header (cf. /wopi/cbox/open)
    - HTTP CONFLICT (409) if a lock exists, but held by another application
    - HTTP NOT_FOUND (404) if no lock was found for the given file
    - HTTP INTERNAL_SERVER_ERROR (500) if some other I/O error occurred with the given lock file
    - HTTP OK (200) if a lock for OnlyOffice existed. In this case it is removed.
    '''
    req = flask.request
    # first check if the shared secret matches ours
    if req.headers.get('Authorization') != 'Bearer ' + Wopi.iopsecret:
        Wopi.log.warning('msg="cboxUnlock: unauthorized access attempt, missing authorization token" '
                         'client="%s"' % req.remote_addr)
        return UNAUTHORIZED
    filename = req.args['filename']
    userid = req.args['userid'] if 'userid' in req.args else '0:0'
    endpoint = req.args['endpoint'] if 'endpoint' in req.args else 'default'
    return core.ioplocks.iopunlock(filename, userid, endpoint)


#
# Bridge functionality
#
def _guireturn(msg):
    '''One-liner to better render messages that are visible in the UI'''
    return '<div align="center" style="color:#808080; padding-top:50px; font-family:Verdana">%s</div>' % msg


@Wopi.app.route("/wopi/bridge/open", methods=["GET"])
def bridgeOpen():
    '''The WOPI bridge open call'''
    try:
        wopisrc = url_unquote(flask.request.args['WOPISrc'])
        acctok = flask.request.args['access_token']
        Wopi.log.info('msg="BridgeOpen called" client="%s" user-agent="%s" token="%s"' %
                      (flask.request.remote_addr, flask.request.user_agent, acctok[-20:]))
        appurl, _ = bridge.appopen(wopisrc, acctok)
        # for now we know that the second member is {} as in Revaold we only redirect
        return flask.redirect(appurl)
    except KeyError as e:
        Wopi.log.warning('msg="BridgeOpen: unable to open the file, missing WOPI context" error="%s"' % e)
        return _guireturn('Missing arguments'), http.client.BAD_REQUEST
    except bridge.FailedOpen as foe:
        return _guireturn(foe.msg), foe.statuscode


@Wopi.app.route("/wopi/bridge/<docid>", methods=["POST"])
@Wopi.metrics.do_not_track()
def bridgeSave(docid):
    '''The WOPI bridge save call'''
    return bridge.appsave(docid)


@Wopi.app.route("/wopi/bridge/list", methods=["GET"])
def bridgeList():
    '''Return a list of all currently opened files in bridge mode, for operators only'''
    return bridge.applist()


#
# Deprecated cbox endpoints
#
@Wopi.app.route("/wopi/cbox/open", methods=['GET'])
@Wopi.metrics.do_not_track()
@Wopi.metrics.counter('open_by_ext', 'Number of /open calls by file extension',
                      labels={'open_type': lambda:
                              flask.request.args['filename'].split('.')[-1]
                              if 'filename' in flask.request.args and '.' in flask.request.args['filename']
                              else ('noext' if 'filename' in flask.request.args else 'fileid')
                              })
def cboxOpen_deprecated():
    '''Generates a WOPISrc target and an access token to be passed to a WOPI-compatible Office-like app
    for accessing a given file for a given user.
    Required headers:
    - Authorization: a bearer shared secret to protect this call as it provides direct access to any user's file
    Request arguments:
    - int ruid, rgid: a real Unix user identity (id:group) representing the user accessing the file
    - enum viewmode: how the user should access the file, according to utils.ViewMode/the CS3 app provider API
      - OR bool canedit: True if full access should be given to the user, otherwise read-only access is granted
    - string username (optional): user's full display name, typically shown by the Office app
    - string filename: the full path of the filename to be opened
    - string endpoint (optional): the storage endpoint to be used to look up the file or the storage id, in case of
      multi-instance underlying storage; defaults to 'default'
    - string folderurl (optional): the URL to come back to the containing folder for this file, typically shown by the Office app
    - boolean proxy (optional): whether the returned WOPISrc must be proxied or not, defaults to false
    Returns: a single string with the application URL, or a message and a 4xx/5xx HTTP code in case of errors
    '''
    Wopi.refreshconfig()
    req = flask.request
    # if running in https mode, first check if the shared secret matches ours
    if req.headers.get('Authorization') != 'Bearer ' + Wopi.iopsecret:
        Wopi.log.warning('msg="cboxOpen: unauthorized access attempt, missing authorization token" '
                         'client="%s" clientAuth="%s"' % (req.remote_addr, req.headers.get('Authorization')))
        return UNAUTHORIZED
    # now validate the user identity and deny root access
    try:
        userid = 'N/A'
        ruid = int(req.args['ruid'])
        rgid = int(req.args['rgid'])
        userid = '%d:%d' % (ruid, rgid)
        if ruid == 0 or rgid == 0:
            raise ValueError
    except ValueError:
        Wopi.log.warning('msg="cboxOpen: invalid or missing user/token in request" client="%s" user="%s"' %
                         (req.remote_addr, userid))
        return UNAUTHORIZED
    filename = url_unquote(req.args.get('filename', ''))
    if filename == '':
        Wopi.log.warning('msg="cboxOpen: the filename must be provided" client="%s"' % req.remote_addr)
        return 'Invalid argument', http.client.BAD_REQUEST
    if 'viewmode' in req.args:
        try:
            viewmode = utils.ViewMode(req.args['viewmode'])
        except ValueError:
            Wopi.log.warning('msg="cboxOpen: invalid viewmode parameter" client="%s" viewmode="%s"' %
                             (req.remote_addr, req.args['viewmode']))
            return 'Invalid argument', http.client.BAD_REQUEST
    else:
        # backwards compatibility
        viewmode = utils.ViewMode.READ_WRITE if 'canedit' in req.args and req.args['canedit'].lower() == 'true' \
            else utils.ViewMode.READ_ONLY
    username = req.args.get('username', '')
    folderurl = url_unquote(req.args.get('folderurl', '%2F'))   # defaults to `/`
    endpoint = req.args.get('endpoint', 'default')
    toproxy = req.args.get('proxy', 'false') == 'true' and filename[-1] == 'x'    # if requested, only proxy OOXML files
    try:
        # here we set wopiuser = userid (i.e. uid:gid) as that's well known to be consistent over time
        inode, acctok = utils.generateAccessToken(userid, filename, viewmode, (username, userid),
                                                  folderurl, endpoint, ('', '', ''))
    except IOError as e:
        Wopi.log.warning('msg="cboxOpen: remote error on generating token" client="%s" user="%s" '
                         'friendlyname="%s" mode="%s" endpoint="%s" reason="%s"' %
                         (req.remote_addr, userid, username, viewmode, endpoint, e))
        return 'Remote error, file or app not found or file is a directory', http.client.NOT_FOUND
    if bridge.isextsupported(os.path.splitext(filename)[1][1:]):
        # call the bridgeOpen right away, to not expose the WOPI URL to the user (it might be behind firewall)
        try:
            appurl, _ = bridge.appopen(utils.generateWopiSrc(inode), acctok)
            Wopi.log.debug('msg="cboxOpen: returning bridged app" URL="%s"' % appurl[appurl.rfind('/'):])
            return appurl[appurl.rfind('/'):]    # return the payload as the appurl is already known via discovery
        except bridge.FailedOpen as foe:
            Wopi.log.warning('msg="cboxOpen: open via bridge failed" reason="%s"' % foe.msg)
            return foe.msg, foe.statuscode
    # generate the target for the app engine
    wopisrc = '%s&access_token=%s' % (utils.generateWopiSrc(inode, toproxy), acctok)
    return wopisrc


@Wopi.app.route("/wopi/cbox/endpoints", methods=['GET'])
@Wopi.metrics.do_not_track()
def cboxAppEndPoints_deprecated():
    '''Returns the office apps end-points registered with this WOPI server. This is used by the old Reva
    to discover which Apps frontends can be used with this WOPI server. The new Reva/IOP
    includes this logic in the AppProvider and AppRegistry, and once it's fully adopted this logic
    will be removed from the WOPI server.
    Note that if the end-points are relocated and the corresponding configuration entry updated,
    the WOPI server must be restarted.'''
    Wopi.log.info('msg="cboxEndPoints: returning all registered office apps end-points" client="%s" mimetypescount="%d"' %
                  (flask.request.remote_addr, len(core.discovery.endpoints)))
    return flask.Response(json.dumps(core.discovery.endpoints), mimetype='application/json')


@Wopi.app.route("/wopi/cbox/download", methods=['GET'])
def cboxDownload_deprecated():
    '''The deprecated endpoint for download'''
    return iopDownload()


#
# Start the Flask endless listening loop
#
if __name__ == '__main__':
    Wopi.init()
    core.discovery.initappsregistry()    # deprecated
    Wopi.run()<|MERGE_RESOLUTION|>--- conflicted
+++ resolved
@@ -362,13 +362,8 @@
     except IOError as e:
         Wopi.log.info('msg="Error downloading requested file" filename="%s" token="%s" error="%s"' %
                       (acctok['filename'], flask.request.args['access_token'][-20:], e))
-<<<<<<< HEAD
-        return 'File not found', http.client.NOT_FOUND
-    except (jwt.exceptions.DecodeError, jwt.exceptions.ExpiredSignatureError):
-=======
         return 'Error downloading file', http.client.INTERNAL_SERVER_ERROR
     except (jwt.exceptions.DecodeError, jwt.exceptions.ExpiredSignatureError) as e:
->>>>>>> 743902ea
         Wopi.log.warning('msg="Signature verification failed" client="%s" requestedUrl="%s" token="%s"' %
                          (flask.request.remote_addr, flask.request.base_url, flask.request.args['access_token']))
         return 'Invalid access token', http.client.UNAUTHORIZED

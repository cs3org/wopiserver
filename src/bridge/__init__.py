--- conflicted
+++ resolved
@@ -277,11 +277,7 @@
             resp = WB.saveresponses[wopisrc]
             if resp[1] == http.client.INTERNAL_SERVER_ERROR:
                 logf = WB.log.error
-<<<<<<< HEAD
-            else
-=======
             else:
->>>>>>> 0765197c
                 logf = WB.log.info
             logf('msg="BridgeSave: returned response" response="%s" token="%s"' % (resp, acctok[-20:]))
             del WB.saveresponses[wopisrc]

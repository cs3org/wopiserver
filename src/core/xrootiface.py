--- conflicted
+++ resolved
@@ -95,12 +95,8 @@
                     log.info('msg="Invoked setxattr on an already locked entity" cmd="%s" subcmd="%s" args="%s" error="%s" rc="%s"' %
                              (cmd, subcmd, args, msg, rc.strip('\00')))
                     raise IOError(EXCL_XATTR_MSG)
-<<<<<<< HEAD
-                log.error('msg="Error with xroot" cmd="%s" subcmd="%s" args="%s" error="%s" rc="%s"' %
-=======
                 # anything else (including permission errors) are logged as errors
                 log.error('msg="Error with xroot" cmd="%s" subcmd="%s" args="%s" error="%s" rc="%s"' % \
->>>>>>> 743902ea
                           (cmd, subcmd, args, msg, rc.strip('\00')))
                 raise IOError(msg)
     # all right, return everything that came in stdout

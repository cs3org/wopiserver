'''
xrootiface.py

eos-xrootd interface for the IOP WOPI server

Main author: Giuseppe.LoPresti@cern.ch, CERN/IT-ST
'''

import time
import os
from stat import S_ISDIR
from pwd import getpwnam
from XRootD import client as XrdClient
from XRootD.client.flags import OpenFlags, QueryCode, MkDirFlags, StatInfoFlags

import core.commoniface as common

EOSVERSIONPREFIX = '.sys.v#.'

EXCL_XATTR_MSG = 'exclusive set for existing attribute'

# module-wide state
config = None
log = None
xrdfs = {}        # this is to map each endpoint [string] to its XrdClient
defaultstorage = None
endpointoverride = None
homepath = None


def _getxrdfor(endpoint):
    '''Look up the xrootd client for the given endpoint, create it if missing.
    Supports "default" for the defaultstorage endpoint.'''
    global xrdfs             # pylint: disable=global-statement
    global defaultstorage    # pylint: disable=global-statement
    if endpointoverride:
        endpoint = endpointoverride
    if endpoint == 'default':
        return xrdfs[defaultstorage]
    try:
        return xrdfs[endpoint]
    except KeyError:
        # not found, create it
        xrdfs[endpoint] = XrdClient.FileSystem(_geturlfor(endpoint))
        return xrdfs[endpoint]


def _geturlfor(endpoint):
    '''Look up the URL for a given endpoint: "default" corresponds to the defaultstorage one.
    Supports overriding it via configuration, as well as overriding a legacy scheme for project endpoints.'''
    if endpointoverride:
        return endpointoverride
    if endpoint == 'default':
        return defaultstorage
    return endpoint if endpoint.find('root://') == 0 else ('root://' + endpoint.replace('newproject', 'eosproject') + '.cern.ch')


def _eosargs(userid, atomicwrite=0, bookingsize=0):
    '''Assume userid is in the form uid:gid and split it into uid, gid
       plus generate extra EOS-specific arguments for the xroot URL'''
    try:
        # try to assert that userid must follow a '%d:%d' format
        userid = userid.split(':')
        if len(userid) != 2:
            raise ValueError
        ruid = int(userid[0])
        rgid = int(userid[1])
        return '?eos.ruid=%d&eos.rgid=%d' % (ruid, rgid) + '&eos.app=' + ('fuse::wopi' if not atomicwrite else 'wopi') + \
               (('&eos.bookingsize=' + str(bookingsize)) if bookingsize else '')
    except (ValueError, IndexError):
        raise ValueError('Only Unix-based userid is supported with xrootd storage: %s' % userid)


def _xrootcmd(endpoint, cmd, subcmd, userid, args):
    '''Perform the <cmd>/<subcmd> action on the special /proc/user path on behalf of the given userid.
       Note that this is entirely EOS-specific.'''
    with XrdClient.File() as f:
        url = _geturlfor(endpoint) + '//proc/user/' + _eosargs(userid) + '&mgm.cmd=' + cmd + \
            ('&mgm.subcmd=' + subcmd if subcmd else '') + '&' + args
        tstart = time.time()
        rc, _ = f.open(url, OpenFlags.READ)
        tend = time.time()
        res = b''.join(f.readlines()).decode().split('&')
        if len(res) == 3:        # we may only just get stdout: in that case, assume it's all OK
            rc = res[2].strip('\n')
            rc = rc[rc.find('=') + 1:]
            if rc != '0':
                # failure: get info from stderr, log and raise
                msg = res[1][res[1].find('=') + 1:].strip('\n')
                if common.ENOENT_MSG.lower() in msg or 'unable to get attribute' in msg:
                    log.info('msg="Invoked xroot on non-existing entity" cmd="%s" subcmd="%s" args="%s" error="%s" rc="%s"' %
                             (cmd, subcmd, args, msg, rc.strip('\00')))
                    raise IOError(common.ENOENT_MSG)
                if EXCL_XATTR_MSG in msg:
                    log.info('msg="Invoked setxattr on an already locked entity" cmd="%s" subcmd="%s" args="%s" error="%s" rc="%s"' %
                             (cmd, subcmd, args, msg, rc.strip('\00')))
                    raise IOError(EXCL_XATTR_MSG)
                log.error('msg="Error with xroot" cmd="%s" subcmd="%s" args="%s" error="%s" rc="%s"' %
                          (cmd, subcmd, args, msg, rc.strip('\00')))
                raise IOError(msg)
    # all right, return everything that came in stdout
    log.debug('msg="Invoked xroot" cmd="%s%s" url="%s" res="%s" elapsedTimems="%.1f"' %
              (cmd, ('/' + subcmd if subcmd else ''), url, res, (tend - tstart) * 1000))
    return res[0][res[0].find('stdout=') + 7:].strip('\n')


def _getfilepath(filepath, encodeamp=False):
    '''Map the given filepath into the target namespace by prepending the homepath (see storagehomepath in wopiserver.conf)'''
    # use a special legacy encoding by eos for '&'
    return homepath + (filepath if not encodeamp else filepath.replace('&', '#AND#'))


def init(inconfig, inlog):
    '''Init module-level variables'''
    global config               # pylint: disable=global-statement
    global log                  # pylint: disable=global-statement
    global endpointoverride     # pylint: disable=global-statement
    global defaultstorage       # pylint: disable=global-statement
    global homepath             # pylint: disable=global-statement
    common.config = config = inconfig
    log = inlog
    endpointoverride = config.get('xroot', 'endpointoverride', fallback='')
    defaultstorage = config.get('xroot', 'storageserver')
    homepath = config.get('xroot', 'storagehomepath', fallback='')
    # prepare the xroot client for the default storageserver
    _getxrdfor(defaultstorage)


def getuseridfromcreds(_token, wopiuser):
    '''Maps a Reva token and wopiuser to the credentials to be used to access the storage.
    For the xrootd case, we have to resolve the username to uid:gid'''
    userid = getpwnam(wopiuser.split('@')[0])    # a wopiuser has the form username@idp
    return str(userid.pw_uid) + ':' + str(userid.pw_gid)


def stat(endpoint, filepath, userid):
    '''Stat a file via xroot on behalf of the given userid, and returns (size, mtime). Uses the default xroot API.'''
    filepath = _getfilepath(filepath, encodeamp=True)
    tstart = time.time()
    rc, statInfo = _getxrdfor(endpoint).stat(filepath + _eosargs(userid))
    tend = time.time()
    log.info('msg="Invoked stat" filepath="%s" elapsedTimems="%.1f"' % (filepath, (tend - tstart) * 1000))
    if not statInfo:
        if common.ENOENT_MSG in rc.message:
            raise IOError(common.ENOENT_MSG)
        raise IOError(rc.message.strip('\n'))
    if statInfo.flags & StatInfoFlags.IS_DIR > 0:
        raise IOError('Is a directory')
    return {'size': statInfo.size, 'mtime': statInfo.modtime}


def statx(endpoint, fileref, userid, versioninv=0):
    '''Get extended stat info (inode, filepath, userid, size, mtime) via an xroot opaque query on behalf of the given userid.
    If versioninv=0, the logic to support the version folder is not triggered.
    If the given fileref is an inode, it is resolved to a full path.'''
    tstart = time.time()
    if fileref[0] != '/':
        # we got the fileid of a version folder (typically from Reva), get the path of the corresponding file
        rc = _xrootcmd(endpoint, 'fileinfo', '', userid, 'mgm.path=pid:' + fileref)
        log.info('msg="Invoked stat" fileid="%s"' % fileref)
        # output looks like:
        # ```
        # Directory: '/eos/.../.sys.v#.filename/'  Treesize: 562\\n  Container: 0  Files: 9  Flags: 40700  Clock: 16b4ea335b36bb06
        # Modify: Sat Nov  6 10:14:27 2021 Timestamp: 1636190067.768903475
        # Change: Tue Oct 12 17:11:58 2021 Timestamp: 1634051518.588282898
        # Sync  : Sat Nov  6 10:14:27 2021 Timestamp: 1636190067.768903475
        # Birth : Tue Oct 12 17:11:58 2021 Timestamp: 1634051518.588282898
        # CUid: 4179 CGid: 2763 Fxid: 000b80fe Fid: 753918 Pid: 2571 Pxid: 00000a0b
        # ETAG: b80fe:1636190067.768
        # ```
        filepath = rc[rc.find('Directory:') + 12:rc.find('Treesize') - 4].replace(EOSVERSIONPREFIX, '')
    else:
        filepath = fileref
    rc, statInfo = _getxrdfor(endpoint).query(QueryCode.OPAQUEFILE, _getfilepath(filepath, encodeamp=True)
                                              + _eosargs(userid) + '&mgm.pcmd=stat')
    log.info('msg="Invoked stat" filepath="%s"' % _getfilepath(filepath))
    if '[SUCCESS]' not in str(rc) or not statInfo:
        raise IOError(str(rc).strip('\n'))
    statInfo = statInfo.decode()
    if 'stat: retc=2' in statInfo:
        raise IOError(common.ENOENT_MSG)     # convert ENOENT
    if 'retc=' in statInfo:
        raise IOError(statInfo.strip('\n'))
    statxdata = statInfo.split()
    # we got now a full record according to https://gitlab.cern.ch/dss/eos/-/blob/master/mgm/XrdMgmOfs/fsctl/Stat.cc#L53
    if S_ISDIR(int(statxdata[3])):
        raise IOError('Is a directory')            # EISDIR
    if versioninv == 0:
        # classic statx info of the given file:
        # we extract the eosinstance from endpoint, which looks like e.g. root://eosinstance[.cern.ch]
        endpoint = _geturlfor(endpoint)
        inode = common.encodeinode(endpoint[7:] if endpoint.find('.') == -1 else endpoint[7:endpoint.find('.')], statxdata[2])
        log.debug('msg="Invoked stat return" inode="%s" filepath="%s"' % (inode, _getfilepath(filepath)))
        return {
            'inode': inode,
            'filepath': filepath,
            'ownerid': statxdata[5] + ':' + statxdata[6],
            'size': int(statxdata[8]),
            'mtime': int(statxdata[12])
        }
    # now stat the corresponding version folder to get an inode invariant to save operations, see CERNBOX-1216
    verFolder = os.path.dirname(filepath) + os.path.sep + EOSVERSIONPREFIX + os.path.basename(filepath)
    rcv, infov = _getxrdfor(endpoint).query(QueryCode.OPAQUEFILE, _getfilepath(verFolder) + _eosargs(userid) + '&mgm.pcmd=stat')
    tend = time.time()
    infov = infov.decode()
    log.debug('msg="Invoking stat on version folder" endpoint="%s" filepath="%s" result="%s" elapsedTimems="%.1f"' %
              (endpoint, _getfilepath(verFolder), infov, (tend - tstart) * 1000))
    try:
        if '[SUCCESS]' not in str(rcv) or 'retc=' in infov:
            # the version folder does not exist: create it
            # cf. https://github.com/cernbox/revaold/blob/master/api/public_link_manager_owncloud/public_link_manager_owncloud.go#L127
            rcmkdir = _getxrdfor(endpoint).mkdir(_getfilepath(verFolder) + _eosargs(userid), MkDirFlags.MAKEPATH)
            log.debug('msg="Invoked mkdir on version folder" filepath="%s" rc="%s"' % (_getfilepath(verFolder), rcmkdir))
            if '[SUCCESS]' not in str(rcmkdir):
                raise IOError
            rcv, infov = _getxrdfor(endpoint).query(QueryCode.OPAQUEFILE, _getfilepath(verFolder)
                                                    + _eosargs(userid) + '&mgm.pcmd=stat')
            infov = infov.decode()
            log.debug('msg="Invoked stat on version folder" filepath="%s" result="%s"' % (_getfilepath(verFolder), infov))
            if '[SUCCESS]' not in str(rcv) or 'retc=' in infov:
                raise IOError
        statxvdata = infov.split()
    except IOError:
        log.warning('msg="Failed to mkdir/stat version folder" rc="%s"' % rcv)
        statxvdata = statxdata
    # return the metadata of the given file, with the inode taken from the version folder
    endpoint = _geturlfor(endpoint)
    inode = common.encodeinode(endpoint[7:] if endpoint.find('.') == -1 else endpoint[7:endpoint.find('.')], statxvdata[2])
    log.debug('msg="Invoked stat return" inode="%s" filepath="%s"' % (inode, _getfilepath(verFolder)))
    return {
        'inode': inode,
        'filepath': filepath,
        'ownerid': statxdata[5] + ':' + statxdata[6],
        'size': int(statxdata[8]),
        'mtime': int(statxdata[12])
    }


def setxattr(endpoint, filepath, _userid, key, value, _lockid):
    '''Set the extended attribute <key> to <value> via a special open.
    The userid is overridden to make sure it also works on shared files.'''
    _xrootcmd(endpoint, 'attr', 'set', '0:0', 'mgm.attr.key=user.' + key + '&mgm.attr.value=' + str(value)
              + '&mgm.path=' + _getfilepath(filepath, encodeamp=True))


def getxattr(endpoint, filepath, _userid, key):
    '''Get the extended attribute <key> via a special open.
    The userid is overridden to make sure it also works on shared files.'''
    try:
        res = _xrootcmd(endpoint, 'attr', 'get', '0:0',
                        'mgm.attr.key=user.' + key + '&mgm.path=' + _getfilepath(filepath, encodeamp=True))
        # if no error, the response comes in the format <key>="<value>"
        return res.split('"')[1]
    except (IndexError, IOError):
        return None


def rmxattr(endpoint, filepath, _userid, key, _lockid):
    '''Remove the extended attribute <key> via a special open.
    The userid is overridden to make sure it also works on shared files.'''
    _xrootcmd(endpoint, 'attr', 'rm', '0:0', 'mgm.attr.key=user.' + key + '&mgm.path=' + _getfilepath(filepath, encodeamp=True))


def setlock(endpoint, filepath, userid, appname, value, recurse=False):
    '''Set a lock as an xattr with the given value metadata and appname as holder.
    The special option "c" (create-if-not-exists) is used to be atomic'''
    try:
        log.debug('msg="Invoked setlock" filepath="%s" value="%s"' % (filepath, value))
        setxattr(endpoint, filepath, userid, common.LOCKKEY, common.genrevalock(appname, value) + '&mgm.option=c', None)
    except IOError as e:
        if EXCL_XATTR_MSG in str(e) or 'flock already held' in str(e):  # TODO need to confirm this error message once EOS-5145 is implemented
            # check for pre-existing stale locks (this is now not atomic)
            if not getlock(endpoint, filepath, userid) and not recurse:
                setlock(endpoint, filepath, userid, appname, value, recurse=True)
            else:
                # the lock is valid, raise conflict error
                raise IOError(common.EXCL_ERROR)
        else:
            # we got a different remote error, raise it
            raise


def getlock(endpoint, filepath, userid):
    '''Get the lock metadata as an xattr'''
    rawl = getxattr(endpoint, filepath, userid, common.LOCKKEY)
    if rawl:
        lock = common.retrieverevalock(rawl)
        if lock['expiration']['seconds'] > time.time():
            log.debug('msg="Invoked getlock" filepath="%s"' % filepath)
            return lock
        # otherwise, the lock had expired: drop it and return None
        log.debug('msg="getlock: removed stale lock" filepath="%s"' % filepath)
        rmxattr(endpoint, filepath, userid, common.LOCKKEY, None)
    return None         # no pre-existing lock found, or error attempting to read it: assume it does not exist


def refreshlock(endpoint, filepath, userid, appname, value):
    '''Refresh the lock value as an xattr'''
    common.validatelock(filepath, appname, getlock(endpoint, filepath, userid), 'refreshlock', log)
    log.debug('msg="Invoked refreshlock" filepath="%s" value="%s"' % (filepath, value))
    # this is non-atomic, but the lock was already held
    setxattr(endpoint, filepath, userid, common.LOCKKEY, common.genrevalock(appname, value), None)


def unlock(endpoint, filepath, userid, appname, value):
    '''Remove a lock as an xattr'''
    common.validatelock(filepath, appname, getlock(endpoint, filepath, userid), 'unlock', log)
    log.debug('msg="Invoked unlock" filepath="%s" value="%s"' % (filepath, value))
    rmxattr(endpoint, filepath, userid, common.LOCKKEY, None)


def readfile(endpoint, filepath, userid, _lockid):
    '''Read a file via xroot on behalf of the given userid. Note that the function is a generator, managed by Flask.'''
    log.debug('msg="Invoking readFile" filepath="%s"' % filepath)
    with XrdClient.File() as f:
        fileurl = _geturlfor(endpoint) + '/' + homepath + filepath + _eosargs(userid)
        tstart = time.time()
        rc, _ = f.open(fileurl, OpenFlags.READ)
        tend = time.time()
        if not rc.ok:
            # the file could not be opened: check the case of ENOENT and log it as info to keep the logs cleaner
            if common.ENOENT_MSG in rc.message:
                log.info('msg="File not found on read" filepath="%s"' % filepath)
                yield IOError(common.ENOENT_MSG)
            else:
                log.warning('msg="Error opening the file for read" filepath="%s" code="%d" error="%s"' %
                            (filepath, rc.shellcode, rc.message.strip('\n')))
                yield IOError(rc.message)
        else:
            log.info('msg="File open for read" filepath="%s" elapsedTimems="%.1f"' % (filepath, (tend - tstart) * 1000))
            chunksize = config.getint('io', 'chunksize')
            rc, statInfo = f.stat()
            chunksize = min(chunksize, statInfo.size)
            # the actual read is buffered and managed by the Flask server
            for chunk in f.readchunks(offset=0, chunksize=chunksize):
                yield chunk


def writefile(endpoint, filepath, userid, content, _lockid, islock=False):
    '''Write a file via xroot on behalf of the given userid. The entire content is written
         and any pre-existing file is deleted (or moved to the previous version if supported).
         With islock=True, the write explicitly disables versioning, and the file is opened with
         O_CREAT|O_EXCL, preventing race conditions.'''
    size = len(content)
    log.debug('msg="Invoking writeFile" filepath="%s" userid="%s" size="%d" islock="%s"' % (filepath, userid, size, islock))
    existingLock = getlock(endpoint, filepath, userid)
    f = XrdClient.File()
    tstart = time.time()
    rc, _ = f.open(_geturlfor(endpoint) + '/' + homepath + filepath + _eosargs(userid, not islock, size),
                   OpenFlags.NEW if islock else OpenFlags.DELETE)
    tend = time.time()
    if not rc.ok:
        if islock and 'File exists' in rc.message:
            # racing against an existing file
            log.info('msg="File exists on write but islock flag requested" filepath="%s"' % filepath)
            raise IOError(common.EXCL_ERROR)
        # any other failure is reported as is
        log.warning('msg="Error opening the file for write" filepath="%s" error="%s"' % (filepath, rc.message.strip('\n')))
        raise IOError(rc.message.strip('\n'))
    # write the file. In a future implementation, we should find a way to only update the required chunks...
    rc, _ = f.write(content, offset=0, size=size)
    if not rc.ok:
        log.warning('msg="Error writing the file" filepath="%s" error="%s"' % (filepath, rc.message.strip('\n')))
        raise IOError(rc.message.strip('\n'))
    rc, _ = f.truncate(size)
    if not rc.ok:
        log.warning('msg="Error truncating the file" filepath="%s" error="%s"' % (filepath, rc.message.strip('\n')))
        raise IOError(rc.message.strip('\n'))
    rc, _ = f.close()
    if not rc.ok:
        log.warning('msg="Error closing the file" filepath="%s" error="%s"' % (filepath, rc.message.strip('\n')))
        raise IOError(rc.message.strip('\n'))
<<<<<<< HEAD
    log.info('msg="File written successfully" filepath="%s" elapsedTimems="%.1f" islock="%s"' %
             (filepath, (tend - tstart) * 1000, islock))
=======
    if existingLock:
        setlock(endpoint, filepath, userid, existingLock['app_name'], existingLock['lock_id'], False)
    log.info('msg="File written successfully" filepath="%s" elapsedTimems="%.1f" islock="%s"' % \
             (filepath, (tend-tstart)*1000, islock))
>>>>>>> b55929f1


def renamefile(endpoint, origfilepath, newfilepath, userid, _lockid):
    '''Rename a file via a special open from origfilepath to newfilepath on behalf of the given userid.'''
    _xrootcmd(endpoint, 'file', 'rename', userid, 'mgm.path=' + _getfilepath(origfilepath, encodeamp=True)
              + '&mgm.file.source=' + _getfilepath(origfilepath, encodeamp=True)
              + '&mgm.file.target=' + _getfilepath(newfilepath, encodeamp=True))


def removefile(endpoint, filepath, userid, force=False):
    '''Remove a file via a special open on behalf of the given userid.
    If force then pass the f option, that is skip the recycle bin.
    This is useful for lock files, but as it requires root access the userid is overridden.'''
    if force:
        userid = '0:0'
    _xrootcmd(endpoint, 'rm', None, userid, 'mgm.path=' + _getfilepath(filepath, encodeamp=True)
              + ('&mgm.option=f' if force else ''))<|MERGE_RESOLUTION|>--- conflicted
+++ resolved
@@ -370,15 +370,10 @@
     if not rc.ok:
         log.warning('msg="Error closing the file" filepath="%s" error="%s"' % (filepath, rc.message.strip('\n')))
         raise IOError(rc.message.strip('\n'))
-<<<<<<< HEAD
-    log.info('msg="File written successfully" filepath="%s" elapsedTimems="%.1f" islock="%s"' %
-             (filepath, (tend - tstart) * 1000, islock))
-=======
     if existingLock:
         setlock(endpoint, filepath, userid, existingLock['app_name'], existingLock['lock_id'], False)
     log.info('msg="File written successfully" filepath="%s" elapsedTimems="%.1f" islock="%s"' % \
              (filepath, (tend-tstart)*1000, islock))
->>>>>>> b55929f1
 
 
 def renamefile(endpoint, origfilepath, newfilepath, userid, _lockid):

'''
cs3iface.py

CS3 API based interface for the IOP WOPI server

Main author: Giuseppe.LoPresti@cern.ch, CERN/IT-ST
'''

import os
import time
import http
import requests
import grpc

import cs3.storage.provider.v1beta1.resources_pb2 as cs3spr
import cs3.storage.provider.v1beta1.provider_api_pb2 as cs3sp
import cs3.gateway.v1beta1.gateway_api_pb2_grpc as cs3gw_grpc
import cs3.gateway.v1beta1.gateway_api_pb2 as cs3gw
import cs3.rpc.v1beta1.code_pb2 as cs3code
import cs3.types.v1beta1.types_pb2 as types

import core.commoniface as common

# module-wide state
ctx = {}            # "map" to store some module context: cf. init()
log = None


def init(inconfig, inlog):
    '''Init module-level variables'''
    global log     # pylint: disable=global-statement
    log = inlog
    ctx['chunksize'] = inconfig.getint('io', 'chunksize')
    ctx['ssl_verify'] = inconfig.getboolean('cs3', 'sslverify', fallback=True)
    ctx['authtokenvalidity'] = inconfig.getint('cs3', 'authtokenvalidity')
    ctx['lockexpiration'] = inconfig.getint('general', 'wopilockexpiration')
    if inconfig.has_option('cs3', 'revagateway'):
        revagateway = inconfig.get('cs3', 'revagateway')
    else:
        # legacy entry, to be dropped at next major release
        revagateway = inconfig.get('cs3', 'revahost')
    # prepare the gRPC connection
    ch = grpc.insecure_channel(revagateway)
    ctx['cs3gw'] = cs3gw_grpc.GatewayAPIStub(ch)


def getuseridfromcreds(token, _wopiuser):
    '''Maps a Reva token and wopiuser to the credentials to be used to access the storage.
    For the CS3 API case, this is just the token'''
    return token


def _getcs3reference(endpoint, fileref):
    '''Generates a CS3 reference for a given fileref, covering the following cases:
    absolute path, relative hybrid path, fully opaque fileid'''
    if fileref[0] == '/':
        # assume this is a filepath
        ref = cs3spr.Reference(path=fileref)
    elif fileref.find('/') > 0:
        # assume we have a relative path in the form `<parent_opaque_id>/<base_filename>`,
        # also works if we get `<parent_opaque_id>/<path>/<filename>`
        ref = cs3spr.Reference(resource_id=cs3spr.ResourceId(storage_id=endpoint,
                                                             opaque_id=fileref[:fileref.find('/')]),
                               path='.' + fileref[fileref.find('/'):])
    else:
        # assume we have an opaque fileid
        ref = cs3spr.Reference(resource_id=cs3spr.ResourceId(storage_id=endpoint, opaque_id=fileref))
    return ref


def authenticate_for_test(userid, userpwd):
    '''Use basic authentication against Reva for testing purposes'''
    authReq = cs3gw.AuthenticateRequest(type='basic', client_id=userid, client_secret=userpwd)
    authRes = ctx['cs3gw'].Authenticate(authReq)
    log.debug('msg="Authenticated user" res="%s"' % authRes)
    if authRes.status.code != cs3code.CODE_OK:
        raise IOError('Failed to authenticate as user ' + userid + ': ' + authRes.status.message)
    return authRes.token


def stat(endpoint, fileref, userid, versioninv=1):
    '''Stat a file and returns (size, mtime) as well as other extended info using the given userid as access token.
    Note that endpoint here means the storage id, and fileref can be either a path (which MUST begin with /),
    or an id (which MUST NOT start with a /). The versioninv flag is natively supported by Reva.'''
    tstart = time.time()
    ref = _getcs3reference(endpoint, fileref)
    statInfo = ctx['cs3gw'].Stat(request=cs3sp.StatRequest(ref=ref), metadata=[('x-access-token', userid)])
    tend = time.time()
    if statInfo.status.code == cs3code.CODE_OK:
        if statInfo.info.type == cs3spr.RESOURCE_TYPE_CONTAINER:
            log.info('msg="Invoked stat" fileref="%s" result="ISDIR" elapsedTimems="%.1f"' % (fileref, (tend - tstart) * 1000))
            raise IOError('Is a directory')
        if statInfo.info.type not in (cs3spr.RESOURCE_TYPE_FILE, cs3spr.RESOURCE_TYPE_SYMLINK):
            log.warning('msg="Invoked stat" fileref="%s" unexpectedtype="%d"' % (fileref, statInfo.info.type))
            raise IOError('Unexpected type %d' % statInfo.info.type)
        inode = common.encodeinode(statInfo.info.id.storage_id, statInfo.info.id.opaque_id)
        # in case we got a relative path, build an hybrid path that can be used to reference the file:
        # note that as per specs the parent_id MUST be available in this case
        filepath = statInfo.info.path if statInfo.info.path[0] == '/' else \
                        statInfo.info.parent_id.opaque_id + '/' + os.path.basename(statInfo.info.path)
        log.info('msg="Invoked stat" fileref="%s" inode="%s" filepath="%s" elapsedTimems="%.1f"' %
<<<<<<< HEAD
                 (fileref, inode, statInfo.info.path, (tend - tstart) * 1000))
=======
                 (fileref, inode, filepath, (tend-tstart)*1000))
>>>>>>> b55929f1
        return {
            'inode': inode,
            'filepath': filepath,
            'ownerid': statInfo.info.owner.opaque_id + '@' + statInfo.info.owner.idp,
            'size': statInfo.info.size,
            'mtime': statInfo.info.mtime.seconds
        }
    log.info('msg="Failed stat" fileref="%s" reason="%s"' % (fileref, statInfo.status.message.replace('"', "'")))
    raise IOError(common.ENOENT_MSG if statInfo.status.code == cs3code.CODE_NOT_FOUND else statInfo.status.message)


def statx(endpoint, fileref, userid, versioninv=0):
    '''Get extended stat info (inode, filepath, userid, size, mtime). Equivalent to stat.'''
    return stat(endpoint, fileref, userid, versioninv)


def setxattr(endpoint, filepath, userid, key, value, lockid):
    '''Set the extended attribute <key> to <value> using the given userid as access token'''
    reference = _getcs3reference(endpoint, filepath)
    md = cs3spr.ArbitraryMetadata()
    md.metadata.update({key: str(value)})        # pylint: disable=no-member
    req = cs3sp.SetArbitraryMetadataRequest(ref=reference, arbitrary_metadata=md, lock_id=lockid)
    res = ctx['cs3gw'].SetArbitraryMetadata(request=req, metadata=[('x-access-token', userid)])
    if res.status.code != cs3code.CODE_OK:
        log.error('msg="Failed to setxattr" filepath="%s" key="%s" code="%s" reason="%s"' %
                  (filepath, key, res.status.code, res.status.message.replace('"', "'")))
        raise IOError(res.status.message)
    log.debug('msg="Invoked setxattr" result="%s"' % res)


def getxattr(endpoint, filepath, userid, key):
    '''Get the extended attribute <key> using the given userid as access token'''
    tstart = time.time()
    reference = _getcs3reference(endpoint, filepath)
    statInfo = ctx['cs3gw'].Stat(request=cs3sp.StatRequest(ref=reference), metadata=[('x-access-token', userid)])
    tend = time.time()
    if statInfo.status.code == cs3code.CODE_NOT_FOUND:
        log.debug('msg="Invoked stat for getxattr on missing file" filepath="%s"' % filepath)
        return None
    if statInfo.status.code != cs3code.CODE_OK:
        log.error('msg="Failed to stat" filepath="%s" key="%s" reason="%s"' %
                  (filepath, key, statInfo.status.message.replace('"', "'")))
        raise IOError(statInfo.status.message)
    try:
        xattrvalue = statInfo.info.arbitrary_metadata.metadata[key]
        if xattrvalue == '':
            raise KeyError
        log.debug('msg="Invoked stat for getxattr" filepath="%s" elapsedTimems="%.1f"' % (filepath, (tend - tstart) * 1000))
        return xattrvalue
    except KeyError:
        log.warning('msg="Empty value or key not found in getxattr" filepath="%s" key="%s" metadata="%s"' %
                    (filepath, key, statInfo.info.arbitrary_metadata.metadata))
        return None


def rmxattr(endpoint, filepath, userid, key, lockid):
    '''Remove the extended attribute <key> using the given userid as access token'''
    reference = _getcs3reference(endpoint, filepath)
    req = cs3sp.UnsetArbitraryMetadataRequest(ref=reference, arbitrary_metadata_keys=[key], lock_id=lockid)
    res = ctx['cs3gw'].UnsetArbitraryMetadata(request=req, metadata=[('x-access-token', userid)])
    if res.status.code != cs3code.CODE_OK:
        log.error('msg="Failed to rmxattr" filepath="%s" key="%s" reason="%s"' % (filepath, key, res.status.message.replace('"', "'")))
        raise IOError(res.status.message)
    log.debug('msg="Invoked rmxattr" result="%s"' % res.status)


def setlock(endpoint, filepath, userid, appname, value):
    '''Set a lock to filepath with the given value metadata and appname as holder'''
<<<<<<< HEAD
    reference = cs3spr.Reference(path=filepath)
    lock = cs3spr.Lock(type=cs3spr.LOCK_TYPE_WRITE, app_name=appname, lock_id=value,
=======
    reference = _getcs3reference(endpoint, filepath)
    lock = cs3spr.Lock(type=cs3spr.LOCK_TYPE_WRITE, app_name=appname, lock_id=value, \
>>>>>>> b55929f1
                       expiration={'seconds': int(time.time() + ctx['lockexpiration'])})
    req = cs3sp.SetLockRequest(ref=reference, lock=lock)
    res = ctx['cs3gw'].SetLock(request=req, metadata=[('x-access-token', userid)])
    if res.status.code == cs3code.CODE_FAILED_PRECONDITION:
        log.info('msg="Invoked setlock on an already locked entity" filepath="%s" appname="%s" reason="%s"' %
                 (filepath, appname, res.status.message.replace('"', "'")))
        raise IOError(common.EXCL_ERROR)
    if res.status.code != cs3code.CODE_OK:
        log.error('msg="Failed to setlock" filepath="%s" appname="%s" value="%s" code="%s" reason="%s"' %
                  (filepath, appname, value, res.status.code, res.status.message.replace('"', "'")))
        raise IOError(res.status.message)
    log.debug('msg="Invoked setlock" filepath="%s" value="%s" result="%s"' % (filepath, value, res.status))


def getlock(endpoint, filepath, userid):
    '''Get the lock metadata for the given filepath'''
    reference = _getcs3reference(endpoint, filepath)
    req = cs3sp.GetLockRequest(ref=reference)
    res = ctx['cs3gw'].GetLock(request=req, metadata=[('x-access-token', userid)])
    if res.status.code == cs3code.CODE_NOT_FOUND:
        log.debug('msg="Invoked getlock on unlocked or missing file" filepath="%s"' % filepath)
        return None
    if res.status.code != cs3code.CODE_OK:
        log.error('msg="Failed to getlock" filepath="%s" code="%s" reason="%s"' %
                  (filepath, res.status.code, res.status.message.replace('"', "'")))
        raise IOError(res.status.message)
    log.debug('msg="Invoked getlock" filepath="%s" result="%s"' % (filepath, res.lock))
    # rebuild a dict corresponding to the internal JSON structure used by Reva, cf. commoniface.py
    return {
        'lock_id': res.lock.lock_id,
        'type': res.lock.type,
        'app_name': res.lock.app_name,
        'user': {'opaque_id': res.lock.user.opaque_id,
                 'idp': res.lock.user.idp,
<<<<<<< HEAD
                 'type': 1
                 } if res.lock.user.opaque_id else {},
=======
                 'type': res.lock.user.type
                } if res.lock.user.opaque_id else {},
>>>>>>> b55929f1
        'expiration': {
            'seconds': res.lock.expiration.seconds
        }
    }


def refreshlock(endpoint, filepath, userid, appname, value):
    '''Refresh the lock metadata for the given filepath'''
<<<<<<< HEAD
    reference = cs3spr.Reference(path=filepath)
    lock = cs3spr.Lock(type=cs3spr.LOCK_TYPE_WRITE, app_name=appname, lock_id=value,
=======
    reference = _getcs3reference(endpoint, filepath)
    lock = cs3spr.Lock(type=cs3spr.LOCK_TYPE_WRITE, app_name=appname, lock_id=value, \
>>>>>>> b55929f1
                       expiration={'seconds': int(time.time() + ctx['lockexpiration'])})
    req = cs3sp.RefreshLockRequest(ref=reference, lock=lock)
    res = ctx['cs3gw'].RefreshLock(request=req, metadata=[('x-access-token', userid)])
    if res.status.code != cs3code.CODE_OK:
        log.warning('msg="Failed to refreshlock" filepath="%s" appname="%s" value="%s" code="%s" reason="%s"' %
                    (filepath, appname, value, res.status.code, res.status.message.replace('"', "'")))
        raise IOError(res.status.message)
    log.debug('msg="Invoked refreshlock" filepath="%s" value="%s" result="%s"' % (filepath, value, res.status))


def unlock(endpoint, filepath, userid, appname, value):
    '''Remove the lock for the given filepath'''
    reference = _getcs3reference(endpoint, filepath)
    lock = cs3spr.Lock(type=cs3spr.LOCK_TYPE_WRITE, app_name=appname, lock_id=value)
    req = cs3sp.UnlockRequest(ref=reference, lock=lock)
    res = ctx['cs3gw'].Unlock(request=req, metadata=[('x-access-token', userid)])
    if res.status.code != cs3code.CODE_OK:
        log.error('msg="Failed to unlock" filepath="%s" code="%s" reason="%s"' %
                  (filepath, res.status.code, res.status.message.replace('"', "'")))
        raise IOError(res.status.message)
    log.debug('msg="Invoked unlock" filepath="%s" value="%s" result="%s"' % (filepath, value, res.status))


def readfile(endpoint, filepath, userid, lockid):
    '''Read a file using the given userid as access token. Note that the function is a generator, managed by Flask.'''
    tstart = time.time()
    reference = _getcs3reference(endpoint, filepath)

    # prepare endpoint
    req = cs3sp.InitiateFileDownloadRequest(ref=reference, lock_id=lockid)
    initfiledownloadres = ctx['cs3gw'].InitiateFileDownload(request=req, metadata=[('x-access-token', userid)])
    if initfiledownloadres.status.code == cs3code.CODE_NOT_FOUND:
        log.info('msg="File not found on read" filepath="%s"' % filepath)
        yield IOError(common.ENOENT_MSG)
    elif initfiledownloadres.status.code != cs3code.CODE_OK:
        log.error('msg="Failed to initiateFileDownload on read" filepath="%s" code="%s" reason="%s"' %
                  (filepath, initfiledownloadres.status.code, initfiledownloadres.status.message.replace('"', "'")))
        yield IOError(initfiledownloadres.status.message)
    log.debug('msg="readfile: InitiateFileDownloadRes returned" protocols="%s"' % initfiledownloadres.protocols)

    # Download
    try:
        protocol = [p for p in initfiledownloadres.protocols if p.protocol == "simple" or p.protocol == "spaces"][0]
        headers = {
            'x-access-token': userid,
            'x-reva-transfer': protocol.token        # needed if the downloads pass through the data gateway in reva
        }
        fileget = requests.get(url=protocol.download_endpoint, headers=headers, verify=ctx['ssl_verify'])
    except requests.exceptions.RequestException as e:
        log.error('msg="Exception when downloading file from Reva" reason="%s"' % e)
        yield IOError(e)
    tend = time.time()
    data = fileget.content
    if fileget.status_code != http.client.OK:
        log.error('msg="Error downloading file from Reva" code="%d" reason="%s"' %
                  (fileget.status_code, fileget.reason.replace('"', "'")))
        yield IOError(fileget.reason)
    else:
        log.info('msg="File open for read" filepath="%s" elapsedTimems="%.1f"' % (filepath, (tend - tstart) * 1000))
        for i in range(0, len(data), ctx['chunksize']):
            yield data[i:i + ctx['chunksize']]


def writefile(endpoint, filepath, userid, content, lockid, islock=False):
    '''Write a file using the given userid as access token. The entire content is written
    and any pre-existing file is deleted (or moved to the previous version if supported).
    The islock flag is currently not supported. The backend should at least support
    writing the file with O_CREAT|O_EXCL flags to prevent races.'''
    if islock:
        log.warning('msg="Lock (no-overwrite) flag not supported, going for standard upload"')
    tstart = time.time()

    # prepare endpoint
    if isinstance(content, str):
        content = bytes(content, 'UTF-8')
    size = str(len(content))
    reference = _getcs3reference(endpoint, filepath)
    metadata = types.Opaque(map={"Upload-Length": types.OpaqueEntry(decoder="plain", value=str.encode(size))})
    req = cs3sp.InitiateFileUploadRequest(ref=reference, lock_id=lockid, opaque=metadata)
    initfileuploadres = ctx['cs3gw'].InitiateFileUpload(request=req, metadata=[('x-access-token', userid)])
    if initfileuploadres.status.code != cs3code.CODE_OK:
        log.error('msg="Failed to initiateFileUpload on write" filepath="%s" code="%s" reason="%s"' %
                  (filepath, initfileuploadres.status.code, initfileuploadres.status.message.replace('"', "'")))
        raise IOError(initfileuploadres.status.message)
    log.debug('msg="writefile: InitiateFileUploadRes returned" protocols="%s"' % initfileuploadres.protocols)

    # Upload
    try:
        protocol = [p for p in initfileuploadres.protocols if p.protocol == "simple" or p.protocol == "spaces"][0]
        headers = {
            'x-access-token': userid,
            'Upload-Length': size,
            'x-reva-transfer': protocol.token        # needed if the uploads pass through the data gateway in reva
        }
        putres = requests.put(url=protocol.upload_endpoint, data=content, headers=headers, verify=ctx['ssl_verify'])
    except requests.exceptions.RequestException as e:
        log.error('msg="Exception when uploading file to Reva" reason="%s"' % e)
        raise IOError(e)
    tend = time.time()
    if putres.status_code == http.client.UNAUTHORIZED:
        log.warning('msg="Access denied uploading file to Reva" reason="%s"' % putres.reason)
        raise IOError(common.ACCESS_ERROR)
    if putres.status_code != http.client.OK:
        log.error('msg="Error uploading file to Reva" code="%d" reason="%s"' % (putres.status_code, putres.reason))
        raise IOError(putres.reason)
    log.info('msg="File written successfully" filepath="%s" elapsedTimems="%.1f" islock="%s"' %
             (filepath, (tend - tstart) * 1000, islock))


def renamefile(endpoint, filepath, newfilepath, userid, lockid):
    '''Rename a file from origfilepath to newfilepath using the given userid as access token.'''
<<<<<<< HEAD
    req = cs3sp.MoveRequest(source=cs3spr.Reference(path=filepath),
                            destination=cs3spr.Reference(path=newfilepath), lock_id=lockid)
=======
    reference = _getcs3reference(endpoint, filepath)
    newfileref = _getcs3reference(endpoint, newfilepath)

    req = cs3sp.MoveRequest(source=reference, destination=newfileref, lock_id=lockid)
>>>>>>> b55929f1
    res = ctx['cs3gw'].Move(request=req, metadata=[('x-access-token', userid)])
    if res.status.code != cs3code.CODE_OK:
        log.error('msg="Failed to rename file" filepath="%s" code="%s" reason="%s"' %
                  (filepath, res.status.code, res.status.message.replace('"', "'")))
        raise IOError(res.status.message)
    log.debug('msg="Invoked renamefile" result="%s"' % res)


def removefile(endpoint, filepath, userid, _force=False):
    '''Remove a file using the given userid as access token.
       The force argument is ignored for now for CS3 storage.'''
    reference = _getcs3reference(endpoint, filepath)
    req = cs3sp.DeleteRequest(ref=reference)
    res = ctx['cs3gw'].Delete(request=req, metadata=[('x-access-token', userid)])
    if res.status.code != cs3code.CODE_OK:
        if str(res) == common.ENOENT_MSG:
            log.info('msg="Invoked removefile on non-existing file" filepath="%s"' % filepath)
        else:
            log.error('msg="Failed to remove file" filepath="%s" code="%s" reason="%s"' %
                      (filepath, res.status.code, res.status.message.replace('"', "'")))
        raise IOError(res.status.message)
    log.debug('msg="Invoked removefile" result="%s"' % res)<|MERGE_RESOLUTION|>--- conflicted
+++ resolved
@@ -99,11 +99,7 @@
         filepath = statInfo.info.path if statInfo.info.path[0] == '/' else \
                         statInfo.info.parent_id.opaque_id + '/' + os.path.basename(statInfo.info.path)
         log.info('msg="Invoked stat" fileref="%s" inode="%s" filepath="%s" elapsedTimems="%.1f"' %
-<<<<<<< HEAD
-                 (fileref, inode, statInfo.info.path, (tend - tstart) * 1000))
-=======
                  (fileref, inode, filepath, (tend-tstart)*1000))
->>>>>>> b55929f1
         return {
             'inode': inode,
             'filepath': filepath,
@@ -172,13 +168,8 @@
 
 def setlock(endpoint, filepath, userid, appname, value):
     '''Set a lock to filepath with the given value metadata and appname as holder'''
-<<<<<<< HEAD
-    reference = cs3spr.Reference(path=filepath)
-    lock = cs3spr.Lock(type=cs3spr.LOCK_TYPE_WRITE, app_name=appname, lock_id=value,
-=======
     reference = _getcs3reference(endpoint, filepath)
     lock = cs3spr.Lock(type=cs3spr.LOCK_TYPE_WRITE, app_name=appname, lock_id=value, \
->>>>>>> b55929f1
                        expiration={'seconds': int(time.time() + ctx['lockexpiration'])})
     req = cs3sp.SetLockRequest(ref=reference, lock=lock)
     res = ctx['cs3gw'].SetLock(request=req, metadata=[('x-access-token', userid)])
@@ -213,13 +204,8 @@
         'app_name': res.lock.app_name,
         'user': {'opaque_id': res.lock.user.opaque_id,
                  'idp': res.lock.user.idp,
-<<<<<<< HEAD
-                 'type': 1
-                 } if res.lock.user.opaque_id else {},
-=======
                  'type': res.lock.user.type
                 } if res.lock.user.opaque_id else {},
->>>>>>> b55929f1
         'expiration': {
             'seconds': res.lock.expiration.seconds
         }
@@ -228,13 +214,8 @@
 
 def refreshlock(endpoint, filepath, userid, appname, value):
     '''Refresh the lock metadata for the given filepath'''
-<<<<<<< HEAD
-    reference = cs3spr.Reference(path=filepath)
-    lock = cs3spr.Lock(type=cs3spr.LOCK_TYPE_WRITE, app_name=appname, lock_id=value,
-=======
     reference = _getcs3reference(endpoint, filepath)
     lock = cs3spr.Lock(type=cs3spr.LOCK_TYPE_WRITE, app_name=appname, lock_id=value, \
->>>>>>> b55929f1
                        expiration={'seconds': int(time.time() + ctx['lockexpiration'])})
     req = cs3sp.RefreshLockRequest(ref=reference, lock=lock)
     res = ctx['cs3gw'].RefreshLock(request=req, metadata=[('x-access-token', userid)])
@@ -346,15 +327,10 @@
 
 def renamefile(endpoint, filepath, newfilepath, userid, lockid):
     '''Rename a file from origfilepath to newfilepath using the given userid as access token.'''
-<<<<<<< HEAD
-    req = cs3sp.MoveRequest(source=cs3spr.Reference(path=filepath),
-                            destination=cs3spr.Reference(path=newfilepath), lock_id=lockid)
-=======
     reference = _getcs3reference(endpoint, filepath)
     newfileref = _getcs3reference(endpoint, newfilepath)
 
     req = cs3sp.MoveRequest(source=reference, destination=newfileref, lock_id=lockid)
->>>>>>> b55929f1
     res = ctx['cs3gw'].Move(request=req, metadata=[('x-access-token', userid)])
     if res.status.code != cs3code.CODE_OK:
         log.error('msg="Failed to rename file" filepath="%s" code="%s" reason="%s"' %
